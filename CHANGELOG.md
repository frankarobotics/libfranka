# CHANGELOG

## 0.2.0 - unreleased

  * **BREAKING** change on the network protocol:
    - Added `tau_J_d` to the robot state.
<<<<<<< HEAD
  * Always throw `ControlException`s for control-related command responses.
=======
  * Added saturation to joint velocity, joint position, and joint impedance examples
  * Changed examples to read initial states inside control loops (after controller switching).
>>>>>>> 7634c130

## 0.1.0 - 2017-09-15

  * Initial release
<|MERGE_RESOLUTION|>--- conflicted
+++ resolved
@@ -3,13 +3,10 @@
 ## 0.2.0 - unreleased
 
   * **BREAKING** change on the network protocol:
-    - Added `tau_J_d` to the robot state.
-<<<<<<< HEAD
-  * Always throw `ControlException`s for control-related command responses.
-=======
+    - Added `tau_J_d` to the robot state
   * Added saturation to joint velocity, joint position, and joint impedance examples
-  * Changed examples to read initial states inside control loops (after controller switching).
->>>>>>> 7634c130
+  * Changed examples to read initial states inside control loops (after controller switching)
+  * Always throw `ControlException`s for control-related command responses
 
 ## 0.1.0 - 2017-09-15
 
