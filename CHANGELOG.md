# CHANGELOG

## 0.2.0 - unreleased

<<<<<<< HEAD
Requires Panda system version > 1.0.9
=======
Requires Panda system version >= 1.1.0
>>>>>>> 8f88e2f8

### New features

  * Added two new errors to the robot state
  * Added `epsilon` parameters to gripper grasp method
  * Added `tau_J_d`, `m_ee`, `F_x_Cee`, `I_ee`, `m_total`, `F_x_Ctotal` and `I_total`
    to the robot state
  * Added logs to ControlException
  * Added saturation to joint velocity, joint position, and joint impedance examples
  * Added support for commanding elbow positions for Cartesian motions
  * Fail earlier (by throwing exception) if any of the commanded values are NaN or infinity
  * Added support for stiffness frame to model

### Bugfixes

  * Changed examples to read initial states inside control loops (after controller switching)
  * Always throw `ControlException`s for control-related command responses

### Other changes

  * Changes in network protocol for new panda system version
  * Removed unnecessary public dependencies for libfranka
  * More descriptive exception messages
  * CI: Run linter on examples
  * New build-time dependency on Eigen3
  * Examples first move to an initial joint position

## 0.1.0 - 2017-09-15

  * Initial release
<|MERGE_RESOLUTION|>--- conflicted
+++ resolved
@@ -2,11 +2,7 @@
 
 ## 0.2.0 - unreleased
 
-<<<<<<< HEAD
-Requires Panda system version > 1.0.9
-=======
 Requires Panda system version >= 1.1.0
->>>>>>> 8f88e2f8
 
 ### New features
 
