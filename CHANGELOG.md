# CHANGELOG

## 0.8.0 - 2020-04-29

Requires Panda system version >= 4.0.0

 * **BREAKING** Change behavior of `franka::Robot::setEE`. Previously, this method would set the
   flange-to-end-effector transformation `F_T_EE`. This has been split up into two transformations:
   `F_T_NE`, only settable in Desk, and `NE_T_EE`, which can be set in `libfranka` with `setEE` and
   defaults to the identity transformation.
 * Add `F_T_NE` and `NE_T_EE` to `franka::RobotState`.
 * Add support for the cobot pump with `franka::VacuumGripper`.
<<<<<<< HEAD
 * Adjust network error messages. Distinguish between problems resulting from:
    - a wrong network configuration. A message is shown after a timeout of 60 seconds.
    - a missing FCI feature or a blocked port due to Single Point of Control. An immediate error
      response is shown.

## 0.7.2 - UNRELEASED

Requires Panda system version >= 3.0.0

### Changed

=======
>>>>>>> a6842a4c
 * CPack: Add conflict with `ros-melodic-libfranka`.
 * Fix missing include for Windows (#55).

## 0.7.1 - 2019-07-08

Requires Panda system version >= 3.0.0

### Changed

 * Fix compilation error on ARM.

## 0.7.0 - 2019-07-05

Requires Panda system version >= 3.0.0

### Added

 * Add support for using `franka::Model` on Linux ARM and ARM64
   (requires Panda system version >= 3.1.0).
 * Add Cartesian low-pass filter in `lowpass_filter.h`.
 * Add `control_tools.h` with helper functions for writing control loops.

### Changed

 * **BREAKING** Rename `franka::CartesianPose::hasValidElbow()`
   to `franka::CartesianPose::hasElbow()`.
 * **BREAKING** Throw `std::invalid_argument` in `franka::Robot::control` if
   NaN or infinity values are returned from a control callback.
 * **BREAKING** Throw `std::invalid_argument` in low-pass filter and rate limiting
   functions if invalid values are given as function parameters.
 * **BREAKING** Do not throw exceptions in constructors of control types anymore.
 * Take arguments by value in `franka::MotionFinished`.
 * Bug fixes in `communication_test.cpp`.
 * Export requirements for C++ features as CMake target compile features.

## 0.6.0 - 2019-02-06

Requires Panda system version >= 3.0.0

 * Added support for Ubuntu 18.04 (Bionic).
 * **EXPERIMENTAL** Added support for Windows.
 * Added support for using `franka::Model` on Linux and Windows x86 and x64.
 * Bugfix for aborting gripper commands with `franka::Gripper::stop()`.
 * Improved documentation for `franka::Robot::setCollisionBehavior`.

## 0.5.0 - 2018-08-08

Requires Panda system version >= 1.3.0

### Motion and control interfaces

 * **BREAKING** Added low-pass filter for all realtime interfaces with default cutoff frequency
   of 100 Hz
 * **DEPRECATED** `franka::Robot::setFilters` in favor of `franka::lowpassFilter`
 * Fixed description of log record entries

### Library

  * Added `lowpass_filter.h` to public interface

### Examples

 * Added `communication_test.cpp` to evaluate network performance.

## 0.4.0 - 2018-06-21

Requires Panda system version >= 1.3.0

### Motion and control interfaces

  * **BREAKING** Added rate limiting of commanded values as an option in the control loop and as
    a helper function. Rate limiting is activated by default, this could change the behavior of
    existing programs. Only works when filters (`franka::Robot::setFilters`) are deactivated.
  * Added `joint_move_in_wrong_direction` error to `franka::RobotState`
  * Added first and second derivatives of last commanded signals to `franka::RobotState`

### Library

  * Added `rate_limiting.h` to public interface
  * Removed unnecessary CMake script from installation

## 0.3.0 - 2018-02-22

Requires Panda system version >= 1.2.0

### Motion and control interfaces

  * Added optional `epsilon` parameters to `franka::Gripper::grasp`

### Examples

  * Set default collision behavior, impedances, and filter frequencies
  * Removed command line parameters to simplify usage
  * Fixed locking bug in `joint_impedance_control`

### Library

  * **BREAKING** Changed signatures and added overloads in `franka::Model`
  * Added additional variables to installed CMake config
  * Updated `SOVERSION` to include minor version number
  * Added conflict with `ros-kinetic-libfranka` to Debian packaging
  * Minor fixes and improvements for API documentation
  * Fixed build errors on Clang 5.0
  * Fixed test errors for Poco >= 1.8.0

## 0.2.0 - 2018-01-29

Requires Panda system version >= 1.1.0

### Motion and control interfaces

  * Improved external torque tracking behavior.
  * Fixed discontinuities in commanding orientation changes via the cartesian
    pose interface.
  * Added `joint_p2p_insufficient_torque_for_planning`, `tau_j_range_violation`, and
    `instability_detected` errors to `franka::RobotState`
  * Added `tau_J_d`, `m_ee`, `F_x_Cee`, `I_ee`, `m_total`, `F_x_Ctotal`, `I_total`,
    `theta` and `dtheta` to `franka::RobotState`
  * Added `setFilter` command to `franka::Robot`
  * Added support for commanding elbow positions for Cartesian motions.
  * Added stiffness frame `K` to `franka::Model`
  * **BREAKING** Replaced `p_min` and `p_max` of `franka::VirtualWallCuboid` with `object_world_size`

### Error handling

  * **WARNING** Not all robot errors can be recovered using the guiding button
    on the robot anymore. To manually recover from such errors, please use the
    the Franka DESK web interface.
  * Added logs to `ControlException` and improved exception messages.
  * Fail earlier (by throwing exception) if any of the commanded values are
    `NaN` or `infinity`.

### Examples

  * Added saturation to joint velocity, joint position, and joint impedance
    examples.
  * Changed examples to read initial states inside control loops (after
    controller switching).
  * Examples first move to an initial joint position.
  * Added new cartesian impedance and force control examples.
  * Lowered grasping force in `grasp_object` example

### Library

  * **BREAKING** New build-time dependency on Eigen3.
  * Changed thread priority to the maximum allowed value.
  * Prepare for the removal of the socket-init in the default constructor in
    POCO releases >= 1.8.0.
  * Removed unnecessary public dependencies for libfranka.
  * CI: Run linter on examples
  * Docu: Use SVG instead of MathML for math rendering in API documentation to support Chrome.

## 0.1.0 - 2017-09-15

  * Initial release
<|MERGE_RESOLUTION|>--- conflicted
+++ resolved
@@ -1,4 +1,13 @@
 # CHANGELOG
+
+## 0.8.1 - UNRELEASED
+
+Requires Panda system version >= 4.0.0
+
+ * Adjust network error messages. Distinguish between problems resulting from:
+    - a wrong network configuration. A message is shown after a timeout of 60 seconds.
+    - a missing FCI feature or a blocked port due to Single Point of Control. An immediate error
+      response is shown.
 
 ## 0.8.0 - 2020-04-29
 
@@ -10,20 +19,6 @@
    defaults to the identity transformation.
  * Add `F_T_NE` and `NE_T_EE` to `franka::RobotState`.
  * Add support for the cobot pump with `franka::VacuumGripper`.
-<<<<<<< HEAD
- * Adjust network error messages. Distinguish between problems resulting from:
-    - a wrong network configuration. A message is shown after a timeout of 60 seconds.
-    - a missing FCI feature or a blocked port due to Single Point of Control. An immediate error
-      response is shown.
-
-## 0.7.2 - UNRELEASED
-
-Requires Panda system version >= 3.0.0
-
-### Changed
-
-=======
->>>>>>> a6842a4c
  * CPack: Add conflict with `ros-melodic-libfranka`.
  * Fix missing include for Windows (#55).
 
