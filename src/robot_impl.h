#pragma once

#include <chrono>

#include <franka/robot.h>
#include <research_interface/rbk_types.h>
#include <research_interface/service_traits.h>
#include <research_interface/service_types.h>

#include "complete_robot_state.h"
#include "network.h"
#include "robot_control.h"

namespace franka {

class Robot::Impl : public RobotControl {
 public:
  static constexpr std::chrono::seconds kDefaultTimeout{5};

  explicit Impl(const std::string& franka_address,
                uint16_t franka_port = research_interface::kCommandPort,
                std::chrono::milliseconds timeout = kDefaultTimeout,
                RealtimeConfig realtime_config = RealtimeConfig::kEnforce);

  bool update() override;

  void controllerCommand(
      const research_interface::ControllerCommand& controller_command) noexcept override;
  void motionGeneratorCommand(
      const research_interface::MotionGeneratorCommand& motion_generator_command) noexcept override;
  const RobotState& robotState() const noexcept override;
  ServerVersion serverVersion() const noexcept;
  bool motionGeneratorRunning() const noexcept;
  bool controllerRunning() const noexcept;
  RealtimeConfig realtimeConfig() const noexcept override;

  void startController() override;
  void stopController() override;

  void startMotionGenerator(
      research_interface::Move::MotionGeneratorMode mode) override;
  void stopMotionGenerator() override;

  void startMotion(research_interface::Move::ControllerMode controller_mode, research_interface::Move::MotionGeneratorMode motion_generator_mode, const research_interface::Move::Deviation& maximum_path_deviation, const research_interface::Move::Deviation& maximum_goal_pose_deviation) override;
  void stopMotion() override;

  template <typename T, typename... TArgs>
  void executeCommand(TArgs...);  // NOLINT (readability-named-parameter)

 private:
  template <typename T>
  void handleCommandResponse(const typename T::Response& response);

  Network network_;

  const RealtimeConfig realtime_config_;
  uint16_t ri_version_;

<<<<<<< HEAD
  research_interface::RobotCommand robot_command_;
  CompleteRobotState robot_state_;
=======
  bool motion_generator_running_;
  bool controller_running_;

  research_interface::RobotCommand robot_command_{};
  CompleteRobotState robot_state_{};

  // Workaround for https://gcc.gnu.org/bugzilla/show_bug.cgi?id=60970
  // taken from http://stackoverflow.com/a/24847480/249642
  struct EnumClassHash {
    template <typename T>
    size_t operator()(T t) const {
      return static_cast<size_t>(t);
    }
  };
  std::unordered_multiset<research_interface::Function, EnumClassHash> expected_responses_;
>>>>>>> 1eaab51a
};

template <typename T>
void Robot::Impl::handleCommandResponse(const typename T::Response& response) {
  using namespace std::string_literals;  // NOLINT (google-build-using-namespace)

  switch (response.status) {
    case T::Status::kSuccess:
      break;
    case T::Status::kAborted:
      throw CommandException("libfranka: "s + research_interface::CommandTraits<T>::kName +
                             " command aborted!");
    case T::Status::kRejected:
      throw CommandException("libfranka: "s + research_interface::CommandTraits<T>::kName +
                             " command rejected!");
    case T::Status::kPreempted:
      throw CommandException("libfranka: "s + research_interface::CommandTraits<T>::kName +
                             " command preempted!");
    default:
      throw ProtocolException("libfranka: Unexpected response while handling "s + research_interface::CommandTraits<T>::kName + " command!");
  }
}

template <>
inline void Robot::Impl::handleCommandResponse<research_interface::Move>(const research_interface::Move::Response& response) {
  using namespace std::string_literals;  // NOLINT (google-build-using-namespace)

  switch (response.status) {
    case research_interface::Move::Status::kSuccess:
      if (!motionGeneratorRunning()) {
        throw ProtocolException("libfranka: "s + research_interface::CommandTraits<research_interface::Move>::kName + " received unexpected motion finished message.");
      }
      break;
    case research_interface::Move::Status::kMotionStarted:
      if (motionGeneratorRunning()) {
        throw ProtocolException("libfranka: "s + research_interface::CommandTraits<research_interface::Move>::kName + " received unexpected motion started message.");
      }
      break;
    case research_interface::Move::Status::kAborted:
      throw CommandException("libfranka: "s + research_interface::CommandTraits<research_interface::Move>::kName +
                             " command aborted!");
    case research_interface::Move::Status::kRejected:
      throw CommandException("libfranka: "s + research_interface::CommandTraits<research_interface::Move>::kName +
                             " command rejected!");
    case research_interface::Move::Status::kPreempted:
      throw CommandException("libfranka: "s + research_interface::CommandTraits<research_interface::Move>::kName +
                             " command preempted!");
    default:
      throw ProtocolException("libfranka: Unexpected response while handling "s + research_interface::CommandTraits<research_interface::Move>::kName + " command!");
  }
}

template <typename T, typename... TArgs>
void Robot::Impl::executeCommand(TArgs... args) {
  typename T::Request request(std::forward<TArgs>(args)...);
  network_.tcpSendRequest(request);

  typename T::Response response = network_.tcpBlockingReceiveResponse<T>();

  handleCommandResponse<T>(response);
}

template <>
inline void
Robot::Impl::executeCommand<research_interface::GetCartesianLimit, int32_t, VirtualWallCuboid*>(
    int32_t id,
    VirtualWallCuboid* virtual_wall_cuboid) {
  using namespace std::string_literals;  // NOLINT (google-build-using-namespace)

  research_interface::GetCartesianLimit::Request request(id);
  network_.tcpSendRequest(request);

  research_interface::GetCartesianLimit::Response response =
      network_.tcpBlockingReceiveResponse<research_interface::GetCartesianLimit>();
  virtual_wall_cuboid->p_frame = response.object_frame;
  virtual_wall_cuboid->p_max = response.object_p_max;
  virtual_wall_cuboid->p_min = response.object_p_min;
  virtual_wall_cuboid->active = response.object_activation;
  virtual_wall_cuboid->id = id;

  handleCommandResponse<research_interface::GetCartesianLimit>(response);
}

}  // namespace franka<|MERGE_RESOLUTION|>--- conflicted
+++ resolved
@@ -56,26 +56,8 @@
   const RealtimeConfig realtime_config_;
   uint16_t ri_version_;
 
-<<<<<<< HEAD
-  research_interface::RobotCommand robot_command_;
-  CompleteRobotState robot_state_;
-=======
-  bool motion_generator_running_;
-  bool controller_running_;
-
   research_interface::RobotCommand robot_command_{};
   CompleteRobotState robot_state_{};
-
-  // Workaround for https://gcc.gnu.org/bugzilla/show_bug.cgi?id=60970
-  // taken from http://stackoverflow.com/a/24847480/249642
-  struct EnumClassHash {
-    template <typename T>
-    size_t operator()(T t) const {
-      return static_cast<size_t>(t);
-    }
-  };
-  std::unordered_multiset<research_interface::Function, EnumClassHash> expected_responses_;
->>>>>>> 1eaab51a
 };
 
 template <typename T>
