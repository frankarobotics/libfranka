--- conflicted
+++ resolved
@@ -13,14 +13,7 @@
  public:
   virtual ~RobotControl() = default;
 
-<<<<<<< HEAD
-  virtual void startMotion(
-=======
-  virtual void startController() = 0;
-  virtual void stopController() = 0;
-
   virtual uint32_t startMotion(
->>>>>>> 06705198
       research_interface::robot::Move::ControllerMode controller_mode,
       research_interface::robot::Move::MotionGeneratorMode motion_generator_mode,
       const research_interface::robot::Move::Deviation& maximum_path_deviation,
@@ -31,7 +24,7 @@
       const research_interface::robot::MotionGeneratorCommand* motion_command = nullptr,
       const research_interface::robot::ControllerCommand* control_command = nullptr) = 0;
 
-  virtual void throwOnMotionError(const RobotState& robot_state, const uint32_t* motion_id) = 0;
+  virtual void throwOnMotionError(const RobotState& robot_state, uint32_t motion_id) = 0;
 
   virtual RealtimeConfig realtimeConfig() const noexcept = 0;
 };
